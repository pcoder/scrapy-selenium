"""This module contains the ``SeleniumMiddleware`` scrapy middleware"""

from importlib import import_module
from typing import Iterable

from pylru import lrucache
from scrapy import signals
from scrapy.exceptions import NotConfigured
from scrapy.http import HtmlResponse
from selenium.webdriver.chrome.webdriver import WebDriver
from selenium.webdriver.support.ui import WebDriverWait

from .http import SeleniumRequest


def on_driver_removed(proxy: str, driver: WebDriver):
    """
    Closes the webdriver when evicted from the cache.

    :param proxy: the proxy, not used
    :param driver: the driver being evicted
    """
    driver.quit()


class SeleniumMiddleware:
    """Scrapy middleware handling the requests using selenium"""
    # default proxy which is nop roxy at all
    default_proxy = ''

<<<<<<< HEAD
    def __init__(self, driver_name, driver_executable_path, grid_url, driver_arguments,
                 browser_executable_path):
=======
    def __init__(self, driver_name: str, driver_executable_path: str, driver_arguments: Iterable[str],
        browser_executable_path: str, max_concurrent_driver: int=8, command_executor: str):
>>>>>>> dd908cdc
        """Initialize the selenium webdriver

        Parameters
        ----------
        driver_name: str
            The selenium ``WebDriver`` to use
        driver_executable_path: str
            The path of the executable binary of the driver
        grid_url: str
            The selenium grid url. example: http://127.0.0.1:4444/wd/hub
        driver_arguments: list
            A list of arguments to initialize the driver
        browser_executable_path: str
            The path of the executable binary of the browser
        max_concurrent_driver: str
            The maximal numnber of concurrent driver to be held
        command_executor: str
            Selenium remote server endpoint
        """

        webdriver_base_path = f'selenium.webdriver.{driver_name}'

        if grid_url:
            driver_klass_module = import_module(f'selenium.webdriver.remote.webdriver')
        else:
            driver_klass_module = import_module(f'{webdriver_base_path}.webdriver')

        driver_klass = getattr(driver_klass_module, 'WebDriver')

        driver_options_module = import_module(f'{webdriver_base_path}.options')
        driver_options_klass = getattr(driver_options_module, 'Options')

        driver_options = driver_options_klass()

        if browser_executable_path:
            driver_options.binary_location = browser_executable_path
        for argument in driver_arguments:
            driver_options.add_argument(argument)

        driver_kwargs = {'options': driver_options}

        if grid_url:
            driver_kwargs.update({'command_executor': grid_url})
        else:
            driver_kwargs.update({'executable_path': driver_executable_path})

        def create_driver(proxy: str) -> WebDriver:
            """
            Creates a new driver, with optional proxy

            :param proxy: the proxy, which should be something like http://... or https://... or socks://
            :return: a webdriver created with the provided proxy
            """
            if proxy is not None and isinstance(proxy, str) and len(proxy) > 0:
                driver_kwargs[f'{driver_name}_options'].add_argument("--proxy-server={}".format(proxy))
            return driver_klass(**driver_kwargs)
        self.create_driver = create_driver
        self.drivers = lrucache(max_concurrent_driver, on_driver_removed)

    @classmethod
    def from_crawler(cls, crawler):
        """Initialize the middleware with the crawler settings"""

        driver_name = crawler.settings.get('SELENIUM_DRIVER_NAME')
        driver_executable_path = crawler.settings.get('SELENIUM_DRIVER_EXECUTABLE_PATH')
        browser_executable_path = crawler.settings.get('SELENIUM_BROWSER_EXECUTABLE_PATH')
        command_executor = crawler.settings.get('SELENIUM_COMMAND_EXECUTOR')
        driver_arguments = crawler.settings.get('SELENIUM_DRIVER_ARGUMENTS')
        max_concurrent_driver = crawler.settings.get('SELENIUM_DRIVER_MAX_CONCURRENT')

<<<<<<< HEAD
        grid_url = crawler.settings.get('SELENIUM_REMOTE_URL', None)

        if not driver_name:
            raise NotConfigured(
                'SELENIUM_DRIVER_NAME must be set'
            )
        if not(driver_executable_path or grid_url):
            raise NotConfigured(
                'SELENIUM_DRIVER_EXECUTABLE_PATH or SELENIUM_REMOTE_URL  must set one'
            )
=======
        if driver_name is None:
            raise NotConfigured('SELENIUM_DRIVER_NAME must be set')

        if driver_executable_path is None and command_executor is None:
            raise NotConfigured('Either SELENIUM_DRIVER_EXECUTABLE_PATH '
                                'or SELENIUM_COMMAND_EXECUTOR must be set')
>>>>>>> dd908cdc

        middleware = cls(
            driver_name=driver_name,
            grid_url=grid_url,
            driver_executable_path=driver_executable_path,
            browser_executable_path=browser_executable_path,
            max_concurrent_driver=max_concurrent_driver,
            command_executor=command_executor,
            driver_arguments=driver_arguments
        )

        crawler.signals.connect(middleware.spider_closed, signals.spider_closed)

        return middleware

    def process_request(self, request, spider):
        """Process a request using the selenium driver if applicable"""

        if not isinstance(request, SeleniumRequest):
            return None

        # request a proxy:
        if request.meta.get('proxy', self.default_proxy) not in self.drivers:
            # this proxy is new, create a driver with this proxy
            driver = self.create_driver(request.meta.get('proxy', self.default_proxy))
            self.drivers[request.meta.get('proxy', self.default_proxy)] = driver
        return self.drivers[request.meta.get('proxy', self.default_proxy)]

        for cookie_name, cookie_value in request.cookies.items():
            self.driver.add_cookie(
                {
                    'name': cookie_name,
                    'value': cookie_value
                }
            )

        if request.wait_until:
            WebDriverWait(self.driver, request.wait_time).until(
                request.wait_until
            )

        if request.screenshot:
            request.meta['screenshot'] = self.driver.get_screenshot_as_png()

        if request.script:
            self.driver.execute_script(request.script)

        body = str.encode(self.driver.page_source)

        # Expose the driver via the "meta" attribute
        request.meta.update({'driver': self.driver})

        return HtmlResponse(
            self.driver.current_url,
            body=body,
            encoding='utf-8',
            request=request
        )

    def spider_closed(self):
        """Shutdown the driver when spider is closed"""

<<<<<<< HEAD
        self.driver.quit()
=======
        self.drivers.quit()
>>>>>>> dd908cdc
<|MERGE_RESOLUTION|>--- conflicted
+++ resolved
@@ -28,13 +28,8 @@
     # default proxy which is nop roxy at all
     default_proxy = ''
 
-<<<<<<< HEAD
-    def __init__(self, driver_name, driver_executable_path, grid_url, driver_arguments,
-                 browser_executable_path):
-=======
-    def __init__(self, driver_name: str, driver_executable_path: str, driver_arguments: Iterable[str],
+    def __init__(self, driver_name: str, driver_executable_path: str, grid_url: str, driver_arguments: Iterable[str],
         browser_executable_path: str, max_concurrent_driver: int=8, command_executor: str):
->>>>>>> dd908cdc
         """Initialize the selenium webdriver
 
         Parameters
@@ -74,12 +69,10 @@
         for argument in driver_arguments:
             driver_options.add_argument(argument)
 
-        driver_kwargs = {'options': driver_options}
-
-        if grid_url:
-            driver_kwargs.update({'command_executor': grid_url})
-        else:
-            driver_kwargs.update({'executable_path': driver_executable_path})
+        driver_kwargs = {
+            'executable_path': driver_executable_path,
+            f'{driver_name}_options': driver_options
+        }
 
         def create_driver(proxy: str) -> WebDriver:
             """
@@ -105,29 +98,15 @@
         driver_arguments = crawler.settings.get('SELENIUM_DRIVER_ARGUMENTS')
         max_concurrent_driver = crawler.settings.get('SELENIUM_DRIVER_MAX_CONCURRENT')
 
-<<<<<<< HEAD
-        grid_url = crawler.settings.get('SELENIUM_REMOTE_URL', None)
-
-        if not driver_name:
-            raise NotConfigured(
-                'SELENIUM_DRIVER_NAME must be set'
-            )
-        if not(driver_executable_path or grid_url):
-            raise NotConfigured(
-                'SELENIUM_DRIVER_EXECUTABLE_PATH or SELENIUM_REMOTE_URL  must set one'
-            )
-=======
         if driver_name is None:
             raise NotConfigured('SELENIUM_DRIVER_NAME must be set')
 
         if driver_executable_path is None and command_executor is None:
             raise NotConfigured('Either SELENIUM_DRIVER_EXECUTABLE_PATH '
                                 'or SELENIUM_COMMAND_EXECUTOR must be set')
->>>>>>> dd908cdc
 
         middleware = cls(
             driver_name=driver_name,
-            grid_url=grid_url,
             driver_executable_path=driver_executable_path,
             browser_executable_path=browser_executable_path,
             max_concurrent_driver=max_concurrent_driver,
@@ -186,8 +165,4 @@
     def spider_closed(self):
         """Shutdown the driver when spider is closed"""
 
-<<<<<<< HEAD
-        self.driver.quit()
-=======
         self.drivers.quit()
->>>>>>> dd908cdc
