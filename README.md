--- conflicted
+++ resolved
@@ -42,11 +42,7 @@
 ```python
 from scrapy_selenium import SeleniumRequest
 
-<<<<<<< HEAD
-yield SeleniumRequest(url, self.parse_result, meta={'proxy': 'some proxt url here'})
-=======
-yield SeleniumRequest(url=url, callback=self.parse_result)
->>>>>>> 2e557f6f
+yield SeleniumRequest(url=url, callback=self.parse_result, meta={'proxy': 'some proxt url here'})
 ```
 The request will be handled by selenium, and the request will have an additional `meta` key, named `driver` containing the selenium driver with the request processed.
 ```python
